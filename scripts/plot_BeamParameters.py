#!/usr/bin/env python3
# coding=UTF-8

import sys, sdds, time
import os.path
import argparse
import numpy as np
import matplotlib.pyplot as plt

# magnetic field constant in N/A²
mu0 = 4*np.pi*1e-7

parser = argparse.ArgumentParser()
parser.add_argument('file', help='SDDS file name for the stored beam properties')
parser.add_argument('--bunching', dest='bunching', 
  action='store_const', const=True, default=False, help='whether to plot the bunching factor instead')
parser.add_argument('--list_params', dest='listpar',
  action='store_const', const=True, default=False, help='list all parameters available in the file')
parser.add_argument('--list_columns', dest='listcol',
  action='store_const', const=True, default=False, help='list all columns available in the file')

args = parser.parse_args()

left, width = 0.10, 0.80
rect1 = [left, 0.68, width, 0.28]  #left, bottom, width, height
rect2 = [left, 0.37, width, 0.28]
rect3 = [left, 0.06, width, 0.28]

fig1 = plt.figure(1,figsize=(12,10))
ax1 = fig1.add_axes(rect1)
ax2 = ax1.twinx()	# separate axis for z
ax4 = fig1.add_axes(rect2, sharex=ax1)
ax5 = ax4.twinx()	# separate axis for z
ax21 = fig1.add_axes(rect3)
ax22 = ax21.twinx()	# separate axis for z

fileOK = os.path.isfile(args.file)
if not fileOK:
    print("file not found")
    sys.exit()

print("reading ",args.file)
data = sdds.SDDS(0)
data.load(args.file)
if args.listpar:
    data.listParameters()
if args.listcol:
    data.listColumns()

x = np.array(data.getColumnData("x_av"))
print(f'{len(x)} data points')
y = np.array(data.getColumnData("y_av"))
z = np.array(data.getColumnData("z_av"))
if ("t" in data.columnName):
    t = np.array(data.getColumnData("t"))*1e9
    print(f'time span in file {t[0]} ... {t[-1]} s')
bgx = np.array(data.getColumnData("bgx_av"))
bgy = np.array(data.getColumnData("bgy_av"))
bgz = np.array(data.getColumnData("bgz_av"))
<<<<<<< HEAD
<<<<<<< HEAD
gamma = np.sqrt(np.square(bgx)+np.square(bgy)+np.square(bgz))
print(f'gamma[start] = {gamma[0]}')
print(f'gamma[end] = {gamma[-1]}')
dgamma = gamma-gamma[0]
delta = np.array(data.getColumnData("delta"))
bf = np.array(data.getColumnData("BF"))
=======
=======
>>>>>>> 2a62b806
if ("gamma" in data.columnName):
    gamma = np.array(data.getColumnData("gamma"))
    print(f'beam energy gamma start {gamma[0]} end {gamma[-1]} change {gamma[-1]-gamma[0]}')
else:
    gamma = np.zeros_like(x);
if ("delta" in data.columnName):
    delta = np.array(data.getColumnData("delta"))
else:
    delta = np.zeros_like(x);
if ("BF" in data.columnName):
    bf = np.array(data.getColumnData("BF"))
else:
    bf = np.zeros_like(x);
<<<<<<< HEAD
>>>>>>> 2a62b80697289029d4c99fa37c97376b7a5abd42
=======
>>>>>>> 2a62b806
x_rms = np.array(data.getColumnData("x_rms"))
y_rms = np.array(data.getColumnData("y_rms"))
z_rms = np.array(data.getColumnData("z_rms"))

l1 = ax1.plot(t, x, "r-", label=r'$x_{avg.}$')
l2 = ax1.plot(t, y, "b-", label=r'$y_{avg.}$')
l3 = ax2.plot(t, z, "g-", label=r'$z_{avg.}$')

ax1.set_ylabel(r'position [m]')
ax1.ticklabel_format(useOffset=False)
for label in ax1.get_xticklabels():
	label.set_visible(False)
ax2.set_ylabel(r'z position [m]', color="g")
ax2.tick_params('y', colors='g')
ax2.ticklabel_format(useOffset=False)
for label in ax2.get_xticklabels():
    label.set_visible(False)
lines = l1 + l2 + l3
labels = [l.get_label() for l in lines]
ax2.legend(lines,labels,loc='upper right')
for label in ax1.get_xticklabels():
    label.set_visible(False)
ax1.grid(True)

if (args.bunching):
    l4 = ax4.plot(t, delta, "r-", label=r'$\delta$')
    l5 = ax5.plot(t, bf, "b-", label=r'$BF$')
<<<<<<< HEAD
<<<<<<< HEAD
    l6 = ax4.plot(t,dgamma, "g-", label=r'$\Delta\gamma')
=======
    l6 = ax4.plot(t, gamma-gamma[0], "g-", label=r'$\gamma - \gamma[0]$')
>>>>>>> 2a62b80697289029d4c99fa37c97376b7a5abd42
=======
    l6 = ax4.plot(t, gamma-gamma[0], "g-", label=r'$\gamma - \gamma[0]$')
>>>>>>> 2a62b806
    ax4.set_ylabel(r'$\delta$')
    ax4.ticklabel_format(useOffset=False)
    for label in ax4.get_xticklabels():
        label.set_visible(False)
    ax5.set_ylabel(r'$BF$', color="b")
    ax5.tick_params('y', colors='b')
    ax5.ticklabel_format(useOffset=False)
    for label in ax5.get_xticklabels():
        label.set_visible(False)
<<<<<<< HEAD
<<<<<<< HEAD
    lines = l4 + l5 + l6
=======
    lines = l4 + l5 +l6
>>>>>>> 2a62b80697289029d4c99fa37c97376b7a5abd42
=======
    lines = l4 + l5 +l6
>>>>>>> 2a62b806
else:
    l4 = ax4.plot(t, bgx, "r-", label=r'$\beta_x\gamma$')
    l5 = ax4.plot(t, bgy, "b-", label=r'$\beta_y\gamma$')
    l6 = ax5.plot(t, bgz, "g-", label=r'$\beta_z\gamma$')
    ax4.set_ylabel(r'$\beta\gamma$')
    ax4.ticklabel_format(useOffset=False)
    for label in ax4.get_xticklabels():
        label.set_visible(False)
    ax5.set_ylabel(r'$\beta_z\gamma$', color="g")
    ax5.tick_params('y', colors='g')
    ax5.ticklabel_format(useOffset=False)
    for label in ax5.get_xticklabels():
        label.set_visible(False)
    lines = l4 + l5 + l6
labels = [l.get_label() for l in lines]
ax5.legend(lines,labels,loc='upper right')
ax4.grid(True)

l21 = ax21.plot(t, 1e3*x_rms, "r-", label=r'$x_{r.m.s.}$')
l22 = ax21.plot(t, 1e3*y_rms, "b-", label=r'$y_{r.m.s.}$')
l23 = ax22.plot(t, 1e12*z_rms/3.0e8, "g-", label=r'$z_{r.m.s.}$')

ax21.set_ylabel(r'beam size [mm]')
ax21.set_xlabel(r't [ns]')
ax21.ticklabel_format(useOffset=False)
ax22.set_ylabel(r'bunch length [ps]', color="g")
ax22.tick_params('y', colors='g')
ax22.ticklabel_format(useOffset=False)
lines = l21 + l22 +l23
labels = [l.get_label() for l in lines]
ax22.legend(lines,labels,loc='upper right')
ax21.grid(True)

plt.show()<|MERGE_RESOLUTION|>--- conflicted
+++ resolved
@@ -57,20 +57,9 @@
 bgx = np.array(data.getColumnData("bgx_av"))
 bgy = np.array(data.getColumnData("bgy_av"))
 bgz = np.array(data.getColumnData("bgz_av"))
-<<<<<<< HEAD
-<<<<<<< HEAD
-gamma = np.sqrt(np.square(bgx)+np.square(bgy)+np.square(bgz))
-print(f'gamma[start] = {gamma[0]}')
-print(f'gamma[end] = {gamma[-1]}')
-dgamma = gamma-gamma[0]
-delta = np.array(data.getColumnData("delta"))
-bf = np.array(data.getColumnData("BF"))
-=======
-=======
->>>>>>> 2a62b806
+
 if ("gamma" in data.columnName):
     gamma = np.array(data.getColumnData("gamma"))
-    print(f'beam energy gamma start {gamma[0]} end {gamma[-1]} change {gamma[-1]-gamma[0]}')
 else:
     gamma = np.zeros_like(x);
 if ("delta" in data.columnName):
@@ -81,10 +70,7 @@
     bf = np.array(data.getColumnData("BF"))
 else:
     bf = np.zeros_like(x);
-<<<<<<< HEAD
->>>>>>> 2a62b80697289029d4c99fa37c97376b7a5abd42
-=======
->>>>>>> 2a62b806
+
 x_rms = np.array(data.getColumnData("x_rms"))
 y_rms = np.array(data.getColumnData("y_rms"))
 z_rms = np.array(data.getColumnData("z_rms"))
@@ -112,15 +98,7 @@
 if (args.bunching):
     l4 = ax4.plot(t, delta, "r-", label=r'$\delta$')
     l5 = ax5.plot(t, bf, "b-", label=r'$BF$')
-<<<<<<< HEAD
-<<<<<<< HEAD
-    l6 = ax4.plot(t,dgamma, "g-", label=r'$\Delta\gamma')
-=======
     l6 = ax4.plot(t, gamma-gamma[0], "g-", label=r'$\gamma - \gamma[0]$')
->>>>>>> 2a62b80697289029d4c99fa37c97376b7a5abd42
-=======
-    l6 = ax4.plot(t, gamma-gamma[0], "g-", label=r'$\gamma - \gamma[0]$')
->>>>>>> 2a62b806
     ax4.set_ylabel(r'$\delta$')
     ax4.ticklabel_format(useOffset=False)
     for label in ax4.get_xticklabels():
@@ -130,15 +108,7 @@
     ax5.ticklabel_format(useOffset=False)
     for label in ax5.get_xticklabels():
         label.set_visible(False)
-<<<<<<< HEAD
-<<<<<<< HEAD
     lines = l4 + l5 + l6
-=======
-    lines = l4 + l5 +l6
->>>>>>> 2a62b80697289029d4c99fa37c97376b7a5abd42
-=======
-    lines = l4 + l5 +l6
->>>>>>> 2a62b806
 else:
     l4 = ax4.plot(t, bgx, "r-", label=r'$\beta_x\gamma$')
     l5 = ax4.plot(t, bgy, "b-", label=r'$\beta_y\gamma$')
